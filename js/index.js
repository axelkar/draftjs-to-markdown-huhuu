/* @flow */

import { isEmptyString, forEach, isList } from './common';

/**
* Mapping block-type to corresponding markdown symbol.
*/
const blockTypesMapping: Object = {
  unstyled: '',
  'header-one': '# ',
  'header-two': '## ',
  'header-three': '### ',
  'header-four': '#### ',
  'header-five': '##### ',
  'header-six': '###### ',
  'unordered-list-item': '- ',
  'ordered-list-item': '1. ',
  blockquote: '> ',
};

/**
* Function will return markdown symbol for a block.
*/
export function getBlockTagSymbol(block: Object): string {
  return block.type && blockTypesMapping[block.type];
}

/**
* Function to check if the block is an atomic entity block.
*/
function isAtomicBlock(block: Object): boolean {
  if (block.entityRanges.length > 0 && isEmptyString(block.text)) {
    return true;
  }
  return false;
}

/**
* Function will return markdown for Entity.
*/
function getEntityMarkdown(entityMap: Object, entityKey: number, text: string): string {
  const entity = entityMap[entityKey];
  if (entity.type === 'LINK') {
    return `[${entity.data.title}](${entity.data.url})`;
  }
  if (entity.type === 'IMAGE') {
    return `!(${entity.data.src})`;
  }
  if (entity.type === 'EMBEDDED_LINK') {
    return `<iframe width="${entity.data.width}" height="${entity.data.height}" src="${entity.data.src}" frameBorder="0" allowFullScreen />`;
  }
  return text;
}


/**
* The function returns an array of mention-sections in blocks.
* These will be areas in block which have mentions applicable to them.
*/
function getMentionRanges(blockText: string, mentionConfig: Object): Array<Object> {
  const sections = [];
  if (mentionConfig) {
    let text = blockText;
    let startIndex = 0;
    let counter = 0;
    for (;text.length > 0 && startIndex >= 0;) {
      if (text[0] === mentionConfig.trigger) {
        startIndex = 0;
        counter = 0;
        text = text.substr(mentionConfig.trigger.length);
      } else {
        startIndex = text.indexOf(mentionConfig.separator + mentionConfig.trigger);
        if (startIndex >= 0) {
          text = text.substr(startIndex + (mentionConfig.separator + mentionConfig.trigger).length);
          counter += startIndex + mentionConfig.separator.length;
        }
      }
      if (startIndex >= 0) {
        const endIndex =
          blockText.indexOf(mentionConfig.separator) >= 0
          ? text.indexOf(mentionConfig.separator)
          : text.length;
        const mentionText = text.substr(0, endIndex);
        const mentionPresent =
          mentionConfig.suggestions.filter(suggestion => suggestion.value === mentionText);
        if (mentionPresent && mentionPresent.length > 0) {
          sections.push({
            offset: counter,
            length: mentionText.length + mentionConfig.trigger.length,
            mention: mentionPresent[0],
            type: 'MENTION',
          });
        }
        counter += mentionConfig.trigger.length;
      }
    }
  }
  return sections;
}

/**
* The function returns an array of entity-sections in blocks.
* These will be areas in block which have same entity or no entity applicable to them.
*/
function getSections(
  block: Object,
  mentionConfig: Object
): Array<Object> {
  const sections = [];
  let lastOffset = 0;
  let sectionRanges = block.entityRanges.map((range) => {
    const { offset, length, key } = range;
    return {
      offset,
      length,
      key,
      type: 'ENTITY',
    };
  });
  sectionRanges = sectionRanges.concat(getMentionRanges(block.text, mentionConfig));
  sectionRanges = sectionRanges.sort((s1, s2) => s1.offset - s2.offset);
  sectionRanges.forEach((r) => {
    if (r.offset > lastOffset) {
      sections.push({
        start: lastOffset,
        end: r.offset - 1,
      });
    }
    sections.push({
      start: r.offset,
      end: r.offset + r.length,
      entityKey: r.key,
      type: r.type,
      mention: r.mention,
    });
    lastOffset = r.offset + r.length;
  });
  if (lastOffset < block.text.length) {
    sections.push({
      start: lastOffset,
      end: block.text.length,
    });
  }
  return sections;
}

/**
* The function will return array of inline styles applicable to the block.
*/
function getStyleArrayForBlock(block: Object): Object {
  const { text, inlineStyleRanges } = block;
  const inlineStyles = {
    COLOR: new Array(text.length),
    BGCOLOR: new Array(text.length),
    FONTSIZE: new Array(text.length),
    FONTFAMILY: new Array(text.length),
    SUBSCRIPT: new Array(text.length),
    SUPERSCRIPT: new Array(text.length),
    CODE: new Array(text.length),
    STRIKETHROUGH: new Array(text.length),
    UNDERLINE: new Array(text.length),
    ITALIC: new Array(text.length),
    BOLD: new Array(text.length),
    length: text.length,
  };
  if (inlineStyleRanges && inlineStyleRanges.length > 0) {
    inlineStyleRanges.forEach((range) => {
      const offset = range.offset;
      const length = offset + range.length;
      for (let i = offset; i < length; i += 1) {
        if (range.style.startsWith('color-')) {
          inlineStyles.COLOR[i] = range.style.substring(6);
        } else if (range.style.startsWith('bgcolor-')) {
          inlineStyles.BGCOLOR[i] = range.style.substring(8);
        } else if (range.style.startsWith('fontsize-')) {
          inlineStyles.FONTSIZE[i] = range.style.substring(9);
        } else if (range.style.startsWith('fontfamily-')) {
          inlineStyles.FONTFAMILY[i] = range.style.substring(11);
        } else if (inlineStyles[range.style]) {
          inlineStyles[range.style][i] = true;
        }
      }
    });
  }
  return inlineStyles;
}

/**
* Function returns true for a set of styles if the value of these styles at an offset
* are same as that on the previous offset.
*/
export function sameStyleAsPrevious(
  inlineStyles: Object,
  styles: Array<string>,
  index: number,
): boolean {
  let sameStyled = true;
  if (index > 0 && index < inlineStyles.length) {
    styles.forEach((style) => {
      sameStyled = sameStyled && inlineStyles[style][index] === inlineStyles[style][index - 1];
    });
  } else {
    sameStyled = false;
  }
  return sameStyled;
}

/**
* The function will return inline style applicable at some offset within a block.
*/
export function getStylesAtOffset(inlineStyles: Object, offset: number): Object {
  const styles = {};
  if (inlineStyles.COLOR[offset]) {
    styles.COLOR = inlineStyles.COLOR[offset];
  }
  if (inlineStyles.BGCOLOR[offset]) {
    styles.BGCOLOR = inlineStyles.BGCOLOR[offset];
  }
  if (inlineStyles.FONTSIZE[offset]) {
    styles.FONTSIZE = inlineStyles.FONTSIZE[offset];
  }
  if (inlineStyles.FONTFAMILY[offset]) {
    styles.FONTFAMILY = inlineStyles.FONTFAMILY[offset];
  }
  if (inlineStyles.SUBSCRIPT[offset]) {
    styles.SUBSCRIPT = true;
  }
  if (inlineStyles.SUPERSCRIPT[offset]) {
    styles.SUPERSCRIPT = true;
  }
  if (inlineStyles.CODE[offset]) {
    styles.CODE = true;
  }
  if (inlineStyles.STRIKETHROUGH[offset]) {
    styles.STRIKETHROUGH = true;
  }
  if (inlineStyles.UNDERLINE[offset]) {
    styles.UNDERLINE = true;
  }
  if (inlineStyles.ITALIC[offset]) {
    styles.ITALIC = true;
  }
  if (inlineStyles.BOLD[offset]) {
    styles.BOLD = true;
  }
  return styles;
}

/**
* For a given section in a block the function will return a further list of sections,
* with similar inline styles applicable to them.
*/
function getStyleSections(
  block: Object,
  styles: Array<string>,
  start: number,
  end: number,
): Array<Object> {
  const styleSections = [];
  const { text } = block;
  if (text.length > 0) {
    const inlineStyles = getStyleArrayForBlock(block);
    let section;
    for (let i = start; i < end; i += 1) {
      if (i !== start && sameStyleAsPrevious(inlineStyles, styles, i)) {
        // $FlowFixMe
        section.text.push(text[i]);
        // $FlowFixMe
        section.end = i + 1;
      } else {
        section = {
          styles: getStylesAtOffset(inlineStyles, i),
          text: [text[i]],
          start: i,
          end: i + 1,
        };
        styleSections.push(section);
      }
    }
  }
  return styleSections;
}

/**
* The function returns text for given section of block after doing required character replacements.
*/
function getSectionText(text: Array<string>): string {
  if (text && text.length > 0) {
    const chars = text.map((ch) => {
      switch (ch) {
        case '\n':
          return '\\s\\s\n';
        case '&':
          return '&amp;';
        case '<':
          return '&lt;';
        case '>':
          return '&gt;';
        default:
          return ch;
      }
    });
    return chars.join('');
  }
  return '';
}

/**
* Function returns markdown for inline style symbols.
*/
export function addInlineStyleMarkdown(style: string, content: string): string {
  if (style === 'BOLD') {
    return `**${content}**`;
  } else if (style === 'ITALIC') {
    return `*${content}*`;
  } else if (style === 'UNDERLINE') {
    return `__${content}__`;
  } else if (style === 'STRIKETHROUGH') {
    return `~~${content}~~`;
  } else if (style === 'CODE') {
    return `\`${content}\``;
  } else if (style === 'SUPERSCRIPT') {
    return `<sup>${content}</sup>`;
  } else if (style === 'SUBSCRIPT') {
    return `<sub>${content}</sub>`;
  }
  return content;
}

/**
* The method returns markup for section to which inline styles
* BOLD, UNDERLINE, ITALIC, STRIKETHROUGH, CODE, SUPERSCRIPT, SUBSCRIPT are applicable.
*/
function getStyleTagSectionMarkdown(styles: Object, text: string): string {
  let content = text;
  forEach(styles, (style, value) => {
    content = addInlineStyleMarkdown(style, content, value);
  });
  return content;
}

/**
* Function returns html for text applying inline style in styles property in a span.
*/
export function addStylePropertyMarkdown(styleSection: Object): string {
  const { styles, text } = styleSection;
  const content = getSectionText(text);
  if (styles && (styles.COLOR || styles.BGCOLOR || styles.FONTSIZE || styles.FONTFAMILY)) {
    let styleString = 'style="';
    if (styles.COLOR) {
      styleString += `color: ${styles.COLOR};`;
    }
    if (styles.BGCOLOR) {
      styleString += `background-color: ${styles.BGCOLOR};`;
    }
    if (styles.FONTSIZE) {
      styleString += `font-size: ${styles.FONTSIZE}px;`;
    }
    if (styles.FONTFAMILY) {
      styleString += `font-family: ${styles.FONTFAMILY};`;
    }
    styleString += '"';
    return `<span ${styleString}>${content}</span>`;
  }
  return content;
}

/**
* The method returns markdown for an entity section.
* An entity section is a continuous section in a block
* to which same entity or no entity is applicable.
*/
function getSectionMarkdown(block: Object, entityMap: Object, section: Object): string {
  const entitySectionMarkdown = [];
  const styleSections = getStyleSections(
    block,
    ['BOLD', 'ITALIC', 'UNDERLINE', 'STRIKETHROUGH', 'CODE', 'SUPERSCRIPT', 'SUBSCRIPT'],
<<<<<<< HEAD
    section.start,
    section.end
=======
    entitySection.start,
    entitySection.end,
>>>>>>> ca3d87e6
  );
  let styleSectionText = '';
  styleSections.forEach((styleSection) => {
    const stylePropertySections = getStyleSections(
      block,
      ['COLOR', 'BGCOLOR', 'FONTSIZE', 'FONTFAMILY'],
      styleSection.start,
      styleSection.end,
    );
    let stylePropertySectionText = '';
    stylePropertySections.forEach((stylePropertySection) => {
      stylePropertySectionText += addStylePropertyMarkdown(stylePropertySection);
    });
    styleSectionText += getStyleTagSectionMarkdown(styleSection.styles, stylePropertySectionText);
  });
  entitySectionMarkdown.push(styleSectionText);
  let sectionText = entitySectionMarkdown.join('');
  if (section.type === 'ENTITY') {
    if (section.entityKey !== undefined && section.entityKey !== null) {
      sectionText = getEntityMarkdown(entityMap, section.entityKey, sectionText);
    }
  } else if (section.type === 'MENTION') {
    const { mention } = section;
    sectionText = `[${sectionText}](${mention.url || mention.text})`;
  }
  return sectionText;
}

/**
* Replace leading blank spaces by &nbsp;
*/
export function trimLeadingZeros(sectionText: string): string {
  if (sectionText) {
    let replacedText = sectionText;
    for (let i = 0; i < replacedText.length; i += 1) {
      if (sectionText[i] === ' ') {
        replacedText = replacedText.replace(' ', '&nbsp;');
      } else {
        break;
      }
    }
    return replacedText;
  }
  return sectionText;
}

/**
* Replace trailing blank spaces by &nbsp;
*/
export function trimTrailingZeros(sectionText: string): string {
  if (sectionText) {
    let replacedText = sectionText;
    for (let i = replacedText.length - 1; i >= 0; i -= 1) {
      if (replacedText[i] === ' ') {
        replacedText = `${replacedText.substring(0, i)}&nbsp;${replacedText.substring(i + 1)}`;
      } else {
        break;
      }
    }
    return replacedText;
  }
  return sectionText;
}

/**
* Function will return the markdown for block content.
*/
export function getBlockContentMarkdown(
  block: Object,
  entityMap: Object,
  mentionConfig: Object
): string {
  if (isAtomicBlock(block)) {
<<<<<<< HEAD
    return getEntityMarkdown(entityMap, block.entityRanges[0].key, undefined);
=======
    return getEntityMarkdown(entityMap, block.entityRanges[0].key, '');
>>>>>>> ca3d87e6
  }
  const blockMarkdown = [];
  const entitySections = getSections(block, mentionConfig);
  entitySections.forEach((section, index) => {
    let sectionText = getSectionMarkdown(block, entityMap, section);
    if (index === 0) {
      sectionText = trimLeadingZeros(sectionText);
    }
    if (index === entitySections.length - 1) {
      sectionText = trimTrailingZeros(sectionText);
    }
    blockMarkdown.push(sectionText);
  });
  return blockMarkdown.join('');
}

/**
* Function will return style string for a block.
*/
export function getBlockStyle(data: Object): string {
  let styles = '';
  forEach(data, (key, value) => {
    styles += `${key}:${value};`;
  });
  return styles;
}

/**
* FUnciton will add <span> with style property aroung block content for block level text-styling.
*/
function getBlockStyleProperty(blockData: Object, content: string) {
  const blockStyle = getBlockStyle(blockData);
  if (blockStyle) {
    return `<span style="${blockStyle}">${content}</span>`;
  }
  return content;
}

/**
* Function will return markdown for the block.
*/
function getBlockMarkdown(block: Object, entityMap: Object, mentionConfig: Object): string {
  const blockMarkdown = [];
  blockMarkdown.push(getBlockTagSymbol(block));
  let blockContentMarkdown = getBlockContentMarkdown(block, entityMap, mentionConfig);
  if (block.data) {
    blockContentMarkdown = getBlockStyleProperty(block.data, blockContentMarkdown);
  }
  blockMarkdown.push(blockContentMarkdown);
  blockMarkdown.push('\n');
  return blockMarkdown.join('');
}

function getDepthPadding(depth: number) {
  let padding = '';
  for (let i = 0; i < depth * 4; i += 1) {
    padding += ' ';
  }
  return padding;
}

/**
* The function will generate markdown for given draftjs editorContent.
*/
<<<<<<< HEAD
export default function draftToMarkdown(
  editorContent: ContentState,
  mentionConfig: Object
): string {
=======
export default function draftToMarkdown(editorContent: Object): string {
>>>>>>> ca3d87e6
  const markdown = [];
  if (editorContent) {
    const { blocks, entityMap } = editorContent;
    if (blocks && blocks.length > 0) {
      blocks.forEach((block) => {
        let content = getBlockMarkdown(block, entityMap, mentionConfig);
        if (isList(block.type)) {
          content = getDepthPadding(block.depth) + content;
        }
        markdown.push(content);
      });
    }
  }
  return markdown.join('');
}<|MERGE_RESOLUTION|>--- conflicted
+++ resolved
@@ -38,8 +38,22 @@
 /**
 * Function will return markdown for Entity.
 */
-function getEntityMarkdown(entityMap: Object, entityKey: number, text: string): string {
+function getEntityMarkdown(
+  entityMap: Object,
+  entityKey: number,
+  text: string,
+  customEntityTransform: Function
+): string {
   const entity = entityMap[entityKey];
+  if (typeof customEntityTransform === 'function') {
+    const html = customEntityTransform(entity, text);
+    if (html) {
+      return html;
+    }
+  }
+  if (entity.type === 'MENTION') {
+    return `[${text}](${entity.data.url})`;
+  }
   if (entity.type === 'LINK') {
     return `[${entity.data.title}](${entity.data.url})`;
   }
@@ -54,44 +68,43 @@
 
 
 /**
-* The function returns an array of mention-sections in blocks.
-* These will be areas in block which have mentions applicable to them.
-*/
-function getMentionRanges(blockText: string, mentionConfig: Object): Array<Object> {
+* The function returns an array of hashtag-sections in blocks.
+* These will be areas in block which have hashtags applicable to them.
+*/
+function getHashtagRanges(blockText: string, hashConfig: Object): Array<Object> {
   const sections = [];
-  if (mentionConfig) {
+  if (hashConfig) {
+    let counter = 0;
+    let startIndex = 0;
     let text = blockText;
-    let startIndex = 0;
-    let counter = 0;
+    const trigger = hashConfig.trigger || '#';
+    const separator = hashConfig.separator || ' ';
     for (;text.length > 0 && startIndex >= 0;) {
-      if (text[0] === mentionConfig.trigger) {
+      if (text[0] === trigger) {
         startIndex = 0;
         counter = 0;
-        text = text.substr(mentionConfig.trigger.length);
+        text = text.substr(trigger.length);
       } else {
-        startIndex = text.indexOf(mentionConfig.separator + mentionConfig.trigger);
+        startIndex = text.indexOf(separator + trigger);
         if (startIndex >= 0) {
-          text = text.substr(startIndex + (mentionConfig.separator + mentionConfig.trigger).length);
-          counter += startIndex + mentionConfig.separator.length;
+          text = text.substr(startIndex + (separator + trigger).length);
+          counter += startIndex + separator.length;
         }
       }
       if (startIndex >= 0) {
         const endIndex =
-          blockText.indexOf(mentionConfig.separator) >= 0
-          ? text.indexOf(mentionConfig.separator)
+          text.indexOf(separator) >= 0
+          ? text.indexOf(separator)
           : text.length;
-        const mentionText = text.substr(0, endIndex);
-        const mentionPresent =
-          mentionConfig.suggestions.filter(suggestion => suggestion.value === mentionText);
-        if (mentionPresent && mentionPresent.length > 0) {
+        const hashtagText = text.substr(0, endIndex);
+        if (hashtagText && hashtagText.length > 0) {
           sections.push({
             offset: counter,
-            length: mentionText.length + mentionConfig.trigger.length,
-            mention: mentionPresent[0],
-            type: 'MENTION',
+            length: hashtagText.length + trigger.length,
+            type: 'HASHTAG',
           });
         }
-        counter += mentionConfig.trigger.length;
+        counter += trigger.length;
       }
     }
   }
@@ -104,7 +117,7 @@
 */
 function getSections(
   block: Object,
-  mentionConfig: Object
+  hashConfig: Object
 ): Array<Object> {
   const sections = [];
   let lastOffset = 0;
@@ -117,7 +130,7 @@
       type: 'ENTITY',
     };
   });
-  sectionRanges = sectionRanges.concat(getMentionRanges(block.text, mentionConfig));
+  sectionRanges = sectionRanges.concat(getHashtagRanges(block.text, hashConfig));
   sectionRanges = sectionRanges.sort((s1, s2) => s1.offset - s2.offset);
   sectionRanges.forEach((r) => {
     if (r.offset > lastOffset) {
@@ -131,7 +144,6 @@
       end: r.offset + r.length,
       entityKey: r.key,
       type: r.type,
-      mention: r.mention,
     });
     lastOffset = r.offset + r.length;
   });
@@ -370,18 +382,18 @@
 * An entity section is a continuous section in a block
 * to which same entity or no entity is applicable.
 */
-function getSectionMarkdown(block: Object, entityMap: Object, section: Object): string {
+function getSectionMarkdown(
+  block: Object,
+  entityMap: Object,
+  section: Object,
+  customEntityTransform: Function
+): string {
   const entitySectionMarkdown = [];
   const styleSections = getStyleSections(
     block,
     ['BOLD', 'ITALIC', 'UNDERLINE', 'STRIKETHROUGH', 'CODE', 'SUPERSCRIPT', 'SUBSCRIPT'],
-<<<<<<< HEAD
     section.start,
-    section.end
-=======
-    entitySection.start,
-    entitySection.end,
->>>>>>> ca3d87e6
+    section.end,
   );
   let styleSectionText = '';
   styleSections.forEach((styleSection) => {
@@ -401,11 +413,15 @@
   let sectionText = entitySectionMarkdown.join('');
   if (section.type === 'ENTITY') {
     if (section.entityKey !== undefined && section.entityKey !== null) {
-      sectionText = getEntityMarkdown(entityMap, section.entityKey, sectionText);
-    }
-  } else if (section.type === 'MENTION') {
-    const { mention } = section;
-    sectionText = `[${sectionText}](${mention.url || mention.text})`;
+      sectionText = getEntityMarkdown(
+        entityMap,
+        section.entityKey,
+        sectionText,
+        customEntityTransform,
+      );
+    }
+  } else if (section.type === 'HASHTAG') {
+    sectionText = `[${sectionText}](${sectionText})`;
   }
   return sectionText;
 }
@@ -452,17 +468,19 @@
 export function getBlockContentMarkdown(
   block: Object,
   entityMap: Object,
-  mentionConfig: Object
+  hashConfig: Object,
+  customEntityTransform: Function,
 ): string {
   if (isAtomicBlock(block)) {
-<<<<<<< HEAD
-    return getEntityMarkdown(entityMap, block.entityRanges[0].key, undefined);
-=======
-    return getEntityMarkdown(entityMap, block.entityRanges[0].key, '');
->>>>>>> ca3d87e6
+    return getEntityMarkdown(
+      entityMap,
+      block.entityRanges[0].key,
+      undefined,
+      customEntityTransform,
+    );
   }
   const blockMarkdown = [];
-  const entitySections = getSections(block, mentionConfig);
+  const entitySections = getSections(block, hashConfig);
   entitySections.forEach((section, index) => {
     let sectionText = getSectionMarkdown(block, entityMap, section);
     if (index === 0) {
@@ -501,10 +519,16 @@
 /**
 * Function will return markdown for the block.
 */
-function getBlockMarkdown(block: Object, entityMap: Object, mentionConfig: Object): string {
+function getBlockMarkdown(
+  block: Object,
+  entityMap: Object,
+  hashConfig: Object,
+  customEntityTransform: Function
+): string {
   const blockMarkdown = [];
   blockMarkdown.push(getBlockTagSymbol(block));
-  let blockContentMarkdown = getBlockContentMarkdown(block, entityMap, mentionConfig);
+  let blockContentMarkdown =
+    getBlockContentMarkdown(block, entityMap, hashConfig, customEntityTransform);
   if (block.data) {
     blockContentMarkdown = getBlockStyleProperty(block.data, blockContentMarkdown);
   }
@@ -524,20 +548,17 @@
 /**
 * The function will generate markdown for given draftjs editorContent.
 */
-<<<<<<< HEAD
 export default function draftToMarkdown(
   editorContent: ContentState,
-  mentionConfig: Object
+  hashConfig: Object,
+  customEntityTransform: Function,
 ): string {
-=======
-export default function draftToMarkdown(editorContent: Object): string {
->>>>>>> ca3d87e6
   const markdown = [];
   if (editorContent) {
     const { blocks, entityMap } = editorContent;
     if (blocks && blocks.length > 0) {
       blocks.forEach((block) => {
-        let content = getBlockMarkdown(block, entityMap, mentionConfig);
+        let content = getBlockMarkdown(block, entityMap, hashConfig, customEntityTransform);
         if (isList(block.type)) {
           content = getDepthPadding(block.depth) + content;
         }
